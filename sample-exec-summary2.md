--- conflicted
+++ resolved
@@ -6,13 +6,8 @@
 
 - {{images_with_reduction}} of {{images_scanned}} images show lower CVEs with Chainguard Images.
 - Average per-image CVE reduction: {{average_reduction_per_image}}.
-<<<<<<< HEAD
-- Based on this **sample** list of images from {{customer_name}} Chainguard images reduced {{total_customer_vulns}} vulnerabilities to {{total_chainguard_vulns}}. Rolling Chainguard out to the vull {{customer_name}} environment would result in a much larger vulnerability count reduction.
-- Distroless/minimal bases eliminate unnecessary components resulting in a reduced attack surface and CVES accumulating at a 90% slower rate in runtime.
-=======
 - Based on this **sample** list of images from {{customer_name}} Chainguard images reduced {{total_customer_vulns}} vulnerabilities to {{total_chainguard_vulns}}. Rolling Chainguard out to the full {{customer_name}} environment would result in a much larger vulnerability count reduction.
 - Distroless/minimal bases eliminate unnecessary components resulting in a reduced attack surface.
->>>>>>> 80d6752c
 
 
 ### Business Impact
